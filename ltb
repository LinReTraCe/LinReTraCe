--- conflicted
+++ resolved
@@ -79,12 +79,8 @@
   logger = logging.getLogger()
   logger.setLevel(logging.DEBUG if debug else logging.INFO)
   console = logging.StreamHandler()
-<<<<<<< HEAD
   console.setFormatter(LogFormatter())
   console.setLevel(logging.DEBUG if debug else logging.INFO)
-=======
-  console.setFormatter(log_formatter())
->>>>>>> 66a10b9b
   logger.addHandler(console)
 
   ''' pre-checking existence of files and number of columns before doing anything '''
