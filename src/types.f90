module Mtypes

  type algorithm
<<<<<<< HEAD
    logical :: ldebug        ! evaluate quad precision data?
    logical :: ltbind        ! tight binding lattice?
    logical :: ltetra        ! use tetrahedron method?
    logical :: lw2k          ! use Wien2k input
    logical :: loptic        ! use also optic matrix elements
    logical :: lBfield       ! calculations in the presence of a magnetic field?
    logical :: lsymm         ! reads in the full BZ or generates it using symmetry operations?
    integer :: imurestart    ! restart with a privided value of the chemical potential?
    character(100) :: mysyst ! label that is used to open the Wien2k files
=======
    logical :: ldebug       ! evaluate quad precision data?
    logical :: ltbind       ! tight binding lattice?
    logical :: ltetra       ! use tetrahedron method?
    logical :: lw2k         ! use Wien2k input
    logical :: loptic       ! use also optic matrix elements
    logical :: lBfield      ! calculations in the presence of a magnetic field?
    logical :: ldmft        ! k-point and band dependent renormalisation factor and scattering rate provided
    logical :: lsymm        ! reads in the full BZ or generates it using symmetry operations?
    integer :: imurestart   ! restart with a privided value of the chemical potential?
    character(10) :: mysyst ! label that is used to open the Wien2k files
>>>>>>> f5d801f9
  end type

  type kpointmesh
    integer, allocatable :: k_id(:,:,:)           ! counter idenfifying a specific k-point through values of ikx, iky, ikz
    double precision, allocatable :: k_coord(:,:) ! coordinates in reciprocal space associated to a k-point (exclunding the BZ endpoints)
    double precision, allocatable :: k_weight(:)  ! k-point weights
    double precision, allocatable :: mult(:)      ! k-point multiplicity
    integer :: kx                                 ! number of k-points in each cartesian direction
    integer :: ky
    integer :: kz
    integer :: ktot                               ! total number of k-points (which varies depending on the sampling method for the BZ)
    double precision :: alat                      ! lattice constant
    double precision :: a(3)                      ! direct lattice vectors in units of ALAT. needed for derivatives --> units of vk's... ???
  end type

  type edisp
    double precision, allocatable :: E0(:)            ! TIGHT BINDING PARAMETER: band energy at Gamma point (nbands)
    double precision, allocatable :: t(:,:)           ! TIGHT BINDING PARAMETER: band width (nbands,tmax), tmax/=1 is used to set anisotropic dispersion
    double precision, allocatable :: M2(:,:,:,:)      ! TIGHT BINDING PARAMETER: 2nd derivative of the energy dispersion (idir,idir2,nk,nbands), not used if ltbind=F
    integer :: nband_max
    integer :: nbopt_min                              ! number of bands (interval) included in the optical matrix elements
    integer :: nbopt_max                              ! number of bands (interval) included in the optical matrix elements
    double precision :: efer                          ! Fermi energy
    double precision :: nelect                        ! number of electrons (provided from inputfile at first iteration)
    double precision :: occ_tot                       ! number of electrons computed for the updated value of chemical potential (non-eq value)
    double precision :: ztmp                          ! (constant) renormalisation factor -only used if algo%ldmft=.false.-
    double precision, allocatable :: band(:,:)        ! band(k_id,nband) contains nband_max dispersion curves, if for some k-points
                                                      ! fewer bands are computed, then the missing elements are set to 1000 (arbitrarily large value)
    double precision, allocatable :: Z(:,:)           ! renormalisation factor 1/z= 1 - (d/dw)S_{k,n}(w) @ w=0
    double precision, allocatable :: Im(:,:)          ! =-imaginary part of the self-energy at zero frequency
    double precision, allocatable :: Mopt(:,:,:,:)    ! M(x,k,n',n)= | <n',k|p.e_x|n,k> |^2
    double precision, allocatable :: Mopt_tetra(:,:,:,:)    ! M(x,t,n',n)= sum_k(j) {w(j)*|<n',k(j)|p.e_x|n,k(j)>|^2 } with w(j) the tetrahedron weights
  end type

  type symop
    integer, allocatable :: symop_id(:,:)        ! symop_id(3,irrkp*nsym) this counter tells me if for a given k-point (2nd entry) a given symmetry operation (3rd entry)
                                                 ! produces a new element or a redundant one (1 or 0 in the 1st entry)
    integer :: nsym                              ! number of symmetry operations
    double precision, allocatable :: Msym(:,:,:) ! Msym(3,3,nsym) matrix containing the 3x3 symmetry transformations
    double precision, allocatable :: Tras(:,:)   ! Tras(3,nsym) matrix containing additional lattice traslations for non-symmorphic groups
    logical :: lcubic
    logical :: ltetrag
    logical :: lorthor
    logical :: lnsymmr                           ! .true. for nonsymmorphic space groups
    character(3) :: cntr
  end type

  type tetramesh
    integer :: ntet                            ! number of inequivalent tetrahedra found starting from an equally spaced k-grid
    integer, allocatable :: idtet(:,:)         ! dimension (0:4,ntet); idtet(0,ntet) is the tetrahedron's multiplicity, 1:4 are the identifiers of the vertices
    double precision :: vltot                  ! vltot is the total tetrahedron's volume (in reciprocal space)
    double precision, allocatable :: vltet(:)  ! dimension (ntet); vltet(itet) is the tetrahedron's volume (in reciprocal space)
    double precision, allocatable :: nocc(:)   ! dimension (nbands); number of occupied tetrahedra at a given temperature
  end type

  type dosgrid
    integer :: nnrg                         ! number of points in the energy window
    double precision :: emin                ! bottom of the energy window
    double precision :: emax                ! top of the energy window
    double precision :: vbm                 ! valence band maximum
    double precision :: cbm                 ! conduction band minimum
    double precision :: gap                 ! band gap
    double precision, allocatable :: enrg(:)! energy grid
    double precision, allocatable :: dos(:) ! density of states (as computed in PRB,49,16223, appx C )
    double precision, allocatable :: nos(:) ! number  of states (as computed in PRB,49,16223, appx A )
  end type

  type scatrate
    integer :: nT                           ! number of points in the temperature window
    double precision :: Tmin                ! bottom of the temperature window
    double precision :: Tmax                ! top of the temperature window
    double precision :: dT                  ! temperature interval
    double precision, allocatable :: TT(:)  ! temperature grid
    double precision, allocatable :: mu(:)  ! chemical potential (temperature dependent)
    double precision, allocatable :: d1(:)  ! square of the 1st derivative of sigma
    double precision, allocatable :: d2(:)  ! product of the 2nd derivative times sigma
    double precision, allocatable :: d0(:)  ! linear combination of the two above, whose zero corresponds to T*
    double precision :: Tstar               ! temperature for which (d^2 rho)/(d beta^2)=0
                                            ! in practice it is the T for which (d^2 sigma)/(d beta^2) changes sign
    double precision :: Tflat               ! T for which (d sigma)/(d beta) changes sign (onset of saturation)
    !gamma
    integer :: ng                           ! degree of the polynomial temperature dependence of gamma
    double precision, allocatable :: gc(:)  ! coefficient of the polynomial temperature dependence of gamma
    double precision, allocatable :: gam(:) ! temparature dependent scattering rate (extrinsic scattering events), defects
    double precision, allocatable :: ykb(:,:,:) ! intrinsic scattering rate ykb(T,k,band)

  end type

  ! DOUBLE PRECISION
  type dp_resp
    !integer,parameter :: iq=8
    !integer, kind :: iq=8
    !kernels
    real(8) ::  s_ker  ! for conductivity
    real(8) ::  sB_ker ! for conductivity in B-field
    real(8) ::  a_ker  ! for Peltier
    real(8) ::  aB_ker ! for Peltier in B-field
    !response functions...
    real(8), allocatable :: s_tmp(:,:,:,:)   ! nk,nband,3,3 for conductivity
    real(8), allocatable :: sB_tmp(:,:,:,:)  ! nk,nband,3,3 for conductivity in B-field
    real(8), allocatable :: a_tmp(:,:,:,:)   ! nk,nband,3,3 for Peltier
    real(8), allocatable :: aB_tmp(:,:,:,:)  ! nk,nband,3,3 for Peltier in B-field
    real(8), allocatable :: s(:,:,:)         ! nband,3,3 for conductivity
    real(8), allocatable :: sB(:,:,:)        ! nband,3,3 for conductivity in B-field
    real(8), allocatable :: a(:,:,:)         ! nband,3,3 for Peltier
    real(8), allocatable :: aB(:,:,:)        ! nband,3,3 for Peltier in B-field
    real(8), allocatable :: s_local(:,:,:)   ! used only in the mpi version
    real(8), allocatable :: sB_local(:,:,:)  !
    real(8), allocatable :: a_local(:,:,:)   !
    real(8), allocatable :: aB_local(:,:,:)  !

    real(8) :: s_tot(3,3),  s_tet(3,3)
    real(8) :: sB_tot(3,3), sB_tet(3,3)
    real(8) :: a_tot(3,3),  a_tet(3,3)
    real(8) :: aB_tot(3,3), aB_tet(3,3)
    real(8) :: Seebeck(3),Nernst(3),RH(3)

    real(8) :: RePolyGamma(0:4),ImPolyGamma(0:4),gamma,aqp,z,tmp
    complex(8) :: ctmp,zarg
  end type

  !interband transitions functions
  type, extends(dp_resp) :: dp_respinter
    !variables for the second band
    real(8) :: RePolyGamma1(0:4),ImPolyGamma1(0:4)
    real(8) :: RePolyGamma2(0:4),ImPolyGamma2(0:4)
    real(8) :: gamma1,gamma2, aqp1,aqp2, z1,z2
  end type

  ! QUAD PRECISION
  type qp_resp
    !integer,parameter :: iq=16
    !integer, kind :: iq=16
    !kernels
    real(16) ::  s_ker  ! for conductivity
    real(16) ::  sB_ker ! nband,3,3 for conductivity in B-field
    real(16) ::  a_ker  ! nband,3,3 for Peltier
    real(16) ::  aB_ker ! nband,3,3 for Peltier in B-field
    !response functions...
    real(16), allocatable :: s_tmp(:,:,:,:)   ! nk,nband,3,3 for conductivity
    real(16), allocatable :: sB_tmp(:,:,:,:)  ! nk,nband,3,3 for conductivity in B-field
    real(16), allocatable :: a_tmp(:,:,:,:)   ! nk,nband,3,3 for Peltier
    real(16), allocatable :: aB_tmp(:,:,:,:)  ! nk,nband,3,3 for Peltier in B-field
    real(16), allocatable :: s(:,:,:)         ! nband,3,3 for conductivity
    real(16), allocatable :: sB(:,:,:)        ! nband,3,3 for conductivity in B-field
    real(16), allocatable :: a(:,:,:)         ! nband,3,3 for Peltier
    real(16), allocatable :: aB(:,:,:)        ! nband,3,3 for Peltier in B-field
    real(16), allocatable :: s_local(:,:,:)   ! used only in the mpi version
    real(16), allocatable :: sB_local(:,:,:)  !
    real(16), allocatable :: a_local(:,:,:)   !
    real(16), allocatable :: aB_local(:,:,:)  !

    real(16) :: s_tot(3,3),  s_tet(3,3)
    real(16) :: sB_tot(3,3), sB_tet(3,3)
    real(16) :: a_tot(3,3),  a_tet(3,3)
    real(16) :: aB_tot(3,3), aB_tet(3,3)
    real(16) :: Seebeck(3),Nernst(3),RH(3),Nernstpart(2) ! nernstpart is axy sxx bzw axx sxy / sxx^2

    real(16) :: RePolyGamma(0:4),ImPolyGamma(0:4),gamma,aqp,z,tmp
    complex(16) :: ctmp,zarg
  end type

end module Mtypes<|MERGE_RESOLUTION|>--- conflicted
+++ resolved
@@ -1,17 +1,6 @@
 module Mtypes
 
   type algorithm
-<<<<<<< HEAD
-    logical :: ldebug        ! evaluate quad precision data?
-    logical :: ltbind        ! tight binding lattice?
-    logical :: ltetra        ! use tetrahedron method?
-    logical :: lw2k          ! use Wien2k input
-    logical :: loptic        ! use also optic matrix elements
-    logical :: lBfield       ! calculations in the presence of a magnetic field?
-    logical :: lsymm         ! reads in the full BZ or generates it using symmetry operations?
-    integer :: imurestart    ! restart with a privided value of the chemical potential?
-    character(100) :: mysyst ! label that is used to open the Wien2k files
-=======
     logical :: ldebug       ! evaluate quad precision data?
     logical :: ltbind       ! tight binding lattice?
     logical :: ltetra       ! use tetrahedron method?
@@ -21,8 +10,7 @@
     logical :: ldmft        ! k-point and band dependent renormalisation factor and scattering rate provided
     logical :: lsymm        ! reads in the full BZ or generates it using symmetry operations?
     integer :: imurestart   ! restart with a privided value of the chemical potential?
-    character(10) :: mysyst ! label that is used to open the Wien2k files
->>>>>>> f5d801f9
+    character(100) :: mysyst ! label that is used to open the Wien2k files
   end type
 
   type kpointmesh
