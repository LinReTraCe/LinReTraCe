--- conflicted
+++ resolved
@@ -1,12 +1,10 @@
 FC = mpif90
-<<<<<<< HEAD
 FCDG = gfortran
-FFLAGS = -O3 -funroll-loops -ffast-math #-march=native -flto -fstack-arrays  # gfortran production run
-=======
+
 #FFLAGS = -O3 -funroll-loops -ffast-math #-march=native -flto -fstack-arrays  # gfortran production run
 FFLAGS = -O3 -funroll-loops -ffast-math -fbacktrace -fcheck=all  # gfortran debug
 #FFLAGS = -O3 -funroll-loops -ffast-math -fbacktrace -fcheck=all -pg  # gfortran profiling
->>>>>>> f5d801f9
+
 FPPFLAGS = -DMPI
 
 LAPACK= -L/home/maggio/lib/lapack/lapack-3.7.1/ -llapack
